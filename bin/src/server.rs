--- conflicted
+++ resolved
@@ -12,25 +12,16 @@
 use include_dir::{include_dir, Dir};
 use log::error;
 use std::sync::Arc;
-<<<<<<< HEAD
 use tokio::fs::write;
-use tokio::io::AsyncReadExt;
+use tokio::io::{copy, duplex, AsyncReadExt};
 use tokio::sync::mpsc::Sender;
 use tokio::sync::{oneshot, RwLock};
+use tokio_util::compat::FuturesAsyncWriteCompatExt;
 use tokio_util::io::ReaderStream;
 
 use crate::analysis::{AnalysisCtrlMessage, AnalysisStatus};
 use crate::config::Config;
-=======
-use tokio::io::{copy, duplex, AsyncReadExt};
-use tokio::sync::mpsc::Sender;
-use tokio::sync::RwLock;
-use tokio_util::compat::FuturesAsyncWriteCompatExt;
-use tokio_util::io::ReaderStream;
-
-use crate::analysis::{AnalysisCtrlMessage, AnalysisStatus};
 use crate::pcap::generate_pcap_data;
->>>>>>> 0c241aba
 use crate::qmdl_store::RecordingStore;
 use crate::{display, DiagDeviceCtrlMessage};
 
@@ -101,7 +92,6 @@
     }
 }
 
-<<<<<<< HEAD
 pub async fn get_config(
     State(state): State<Arc<ServerState>>,
 ) -> Result<Json<Config>, (StatusCode, String)> {
@@ -144,7 +134,9 @@
             StatusCode::ACCEPTED,
             "wrote config but restart already triggered".to_string(),
         ))
-=======
+    }
+}
+
 pub async fn get_zip(
     State(state): State<Arc<ServerState>>,
     Path(entry_name): Path<String>,
@@ -301,7 +293,6 @@
             ui_update_sender: ui_tx,
             analysis_status_lock: Arc::new(RwLock::new(analysis_status)),
             analysis_sender: analysis_tx,
-            debug_mode: true,
         })
     }
 
@@ -336,6 +327,5 @@
             filenames,
             vec![format!("{entry_name}.qmdl"), format!("{entry_name}.pcapng"),]
         );
->>>>>>> 0c241aba
     }
 }