--- conflicted
+++ resolved
@@ -77,16 +77,12 @@
         with:
           targets: armv7-unknown-linux-musleabihf
       - name: Build rayhunter-daemon (arm32)
-<<<<<<< HEAD
         run: |
           pushd bin/web
           npm install
           npm run build
           popd
-          cargo build --bin rayhunter-daemon --target armv7-unknown-linux-gnueabihf --release --no-default-features --features ${{ matrix.device.name }}
-=======
-        run: cargo build --bin rayhunter-daemon --target armv7-unknown-linux-musleabihf --release --no-default-features --features ${{ matrix.device.name }}
->>>>>>> b9945827
+          cargo build --bin rayhunter-daemon --target armv7-unknown-linux-musleabihf --release --no-default-features --features ${{ matrix.device.name }}
       - uses: actions/upload-artifact@v4
         with:
           name: rayhunter-daemon-${{ matrix.device.name }}
