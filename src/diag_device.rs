--- conflicted
+++ resolved
@@ -66,9 +66,6 @@
 
 impl DiagReader for DiagDevice {
     fn get_next_messages_container(&mut self) -> DiagResult<MessagesContainer> {
-<<<<<<< HEAD
-        let bytes_read = self.file.read(&mut self.read_buf)?;
-=======
         let mut bytes_read;
         loop {
             bytes_read = self.file.read(&mut self.read_buf)?;
@@ -78,7 +75,6 @@
                 break;
             }
         }
->>>>>>> 6b2de86d
         if let Some(debug_file) = self.debug_file.as_mut() {
             let debug_block = DebugFileBlock {
                 size: bytes_read as u32,
